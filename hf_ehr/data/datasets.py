import random
from typing import Dict, List, Optional, Tuple, Union, Any
import torch
from torch.utils.data import Dataset
import femr.datasets
import os
import numpy as np
from jaxtyping import Float
import json
from hf_ehr.config import GPU_BASE_DIR, PATH_TO_DATASET_CACHE_DIR
from transformers import PreTrainedTokenizer
from tqdm import tqdm
import datetime
import time
from omegaconf import OmegaConf


SPLIT_SEED: int = 97
SPLIT_TRAIN_CUTOFF: float = 70
SPLIT_VAL_CUTOFF: float = 85

class FEMRTokenizer(PreTrainedTokenizer):
    def __init__(self, code_2_count: Dict[str, int], min_code_count: Optional[int] = None) -> None:
        self.code_2_count = code_2_count
        # Only keep codes with >= `min_code_count` occurrences in our dataset
        codes: List[str] = sorted(list(code_2_count.keys()))
        if min_code_count is not None:
            codes = [ x for x in codes if self.code_2_count[x] >= min_code_count ]

        # Create vocab
        self.special_tokens = [ '[BOS]', '[EOS]', '[UNK]', '[SEP]', '[PAD]', '[CLS]', '[MASK]']
        self.non_special_tokens = codes
        self.vocab = self.special_tokens + self.non_special_tokens
        
        # Map tokens -> idxs
        self.token_2_idx = { x: idx for idx, x in enumerate(self.vocab) }
        self.idx_2_token = { idx: x for idx, x in enumerate(self.vocab) }

        # Create tokenizer
        super().__init__(
            bos_token='[BOS]',
            eos_token='[EOS]',
            unk_token='[UNK]',
            sep_token='[SEP]',
            pad_token='[PAD]',
            cls_token='[CLS]',
            mask_token='[MASK]',
        )
        self.add_tokens(self.non_special_tokens)

    def __call__(self, 
                 batch: Union[List[str], List[List[str]]],
                 is_truncation_random: bool = False,
                 seed: int = 1,
                 **kwargs) -> Dict[str, torch.Tensor]:
        '''Tokenize a batch of patient timelines, where each timeline is a list of event codes.
            We add the ability to truncate seqs at random time points.
            
            Expects as input a list of codes in either the format of:
                A list of codes (List[str])
                A list of lists of codes (List[str])
            NOTE: Must set `is_split_into_words=True` b/c we've already pre-tokenized our inputs (i.e. we're passing in a List of tokens, not a string)
        '''
        if isinstance(batch[0], str):
            # List[str] => List[str]
            batch = [ batch ]

        if is_truncation_random:
            max_length: int = kwargs.get("max_length")
            if not max_length:
                raise ValueError(f"If you specify `is_truncation_random`, then you must also provide a non-None value for `max_length`")

            # Tokenize without truncation
            kwargs.pop('max_length')
            kwargs.pop('truncation')
            tokenized_batch: Dict[str, torch.Tensor] = super().__call__(batch, **kwargs, truncation=None, is_split_into_words=True)
            
            # Truncate at random positions
            random.seed(seed)
            for key in tokenized_batch.keys():
                truncated_batch: List[List[int]] = []
                for timeline in tokenized_batch[key]:
                    if len(timeline) > max_length:
                        # Calculate a random start index
                        start_index: int = random.randint(0, len(timeline) - max_length)
                        new_timeline = timeline[start_index:start_index + max_length]
                        assert new_timeline.shape[0] == max_length, f"Error in truncating by random positions: new_timeline.shape = {new_timeline.shape[0]} != max_length={max_length}"
                        truncated_batch.append(new_timeline)
                    else:
                        truncated_batch.append(timeline)
                if kwargs.get('return_tensors') == 'pt':
                    tokenized_batch[key] = torch.stack(truncated_batch, dim=0)
                else:
                    tokenized_batch[key] = truncated_batch
        else:
            tokenized_batch: Dict[str, torch.Tensor] = super().__call__(batch, **kwargs, is_split_into_words=True)

        return tokenized_batch

    """Mandatory overwrites of base class"""
    @property
    def vocab_size(self) -> int:
        return len(self.vocab)

    def get_vocab(self) -> Dict[str, int]:
        return self.token_2_idx

    def _tokenize(self, text: str, **kwargs):
        """Default to splitting by ' ' since the tokenizer will join together tokens using a space"""
        raise Exception("We shouldn't ever get here (FEMRTokenizer._tokenize()")

    def _convert_token_to_id(self, token: str) -> int:
        return self.token_2_idx[token]

    def _convert_id_to_token(self, index: int) -> str:
        raise self.idx_2_token[index]

class FEMRDataset(Dataset):
    '''Dataset that returns patients in a FEMR extract.
        Note: Takes 1.5 hrs to loop through all event.code of all 3769353 patients in STARR-OMOP-deid-lite.
    '''
    def __init__(self, 
                 path_to_femr_extract: str, 
                 split: str = 'train',
                 sampling_strat: Optional[str] = None,
                 sampling_kwargs: Optional[Dict] = None,
                 is_debug: bool = False,
                 seed: int = 1):
        assert os.path.exists(path_to_femr_extract), f"{path_to_femr_extract} is not a valid path"
        assert split in ['train', 'val', 'test'], f"{split} not in ['train', 'val', 'test']"
        self.path_to_femr_extract: str = path_to_femr_extract
        self.femr_db = femr.datasets.PatientDatabase(path_to_femr_extract)
        self.split: str = split
        self.sampling_strat: Optional[str] = sampling_strat
        self.sampling_kwargs: Optional[Dict] = sampling_kwargs
        self.is_debug: bool = is_debug
        self.seed: int = seed
        
        # Pre-calculate canonical splits based on patient ids
        all_pids: np.ndarray = np.array([ pid for pid in self.femr_db ])
        hashed_pids: np.ndarray = np.array([ self.femr_db.compute_split(SPLIT_SEED, pid) for pid in all_pids ])
        if split == 'train':
            train_pids = all_pids[np.where(hashed_pids < SPLIT_TRAIN_CUTOFF)[0]]
            if not sampling_strat:
                self.train_pids: np.ndarray = all_pids[np.where(hashed_pids < SPLIT_TRAIN_CUTOFF)[0]]
            else:
                self.train_pids: np.ndarray = self.get_sampled_pids(train_pids)
        elif split == 'val':
            self.val_pids: np.ndarray = all_pids[np.where((SPLIT_TRAIN_CUTOFF <= hashed_pids) & (hashed_pids < SPLIT_VAL_CUTOFF))[0]]
        elif split == 'test':
            self.test_pids: np.ndarray = all_pids[np.where(hashed_pids >= SPLIT_VAL_CUTOFF)[0]]
        else:
            raise ValueError(f"Invalid split: {split}")
        
        # Confirm disjoint train/val/test
        # assert np.intersect1d(self.train_pids, self.val_pids).shape[0] == 0
        # assert np.intersect1d(self.train_pids, self.test_pids).shape[0] == 0
        # assert np.intersect1d(self.val_pids, self.test_pids).shape[0] == 0
        
        # If debug, then shrink to 1k patients
        if is_debug:
            self.train_pids = self.train_pids[:1000]
            self.val_pids = self.val_pids[:1000]
            self.test_pids = self.test_pids[:1000]

    def get_sampled_pids(self, pids: np.ndarray, is_force_refresh: bool = False) -> np.ndarray:
        """Returns sampled patient_ids based on the sample strategy"""
        # Check if cache exists
        np.random.seed(self.seed)
        path_to_cache_file: str = os.path.join(self.get_path_to_cache_folder(), 'sample_splits.json')
        if not is_force_refresh:
            if os.path.exists(path_to_cache_file):
                data: Dict = json.load(open(path_to_cache_file, 'r'))
                if data['uuid'] == self.get_uuid(): # confirm UUID matches
                    return pids[data['pids']]

        # Generate from scratch
        if self.sampling_strat == 'random':
            # Random sampling -- i.e. select a random X% subset of patients (without replacement)
            assert self.sampling_kwargs.percent is not None, "If sampling_strat is 'random', then you must provide a value for `percent`"
            size: int = len(pids) * self.sampling_kwargs.percent // 100
            indices: np.ndarray = np.random.choice(len(pids), size=size, replace=False)
            pids: np.ndarray = pids[indices]
        elif self.sampling_strat == "stratified":
            # Stratified sampling based on demographics
            assert self.sampling_kwargs.demographic in ['age', 'race', 'sex'], "If sampling_strat is 'stratified', then you must provide a value for `age`, `race`, or `sex`"
            demographics = self._get_demographics_dict(pids)
            indices: np.ndarray = self._get_stratified_indices(demographics)
        else:
            raise ValueError(f"Unsupported sampling strategy: {self.sampling_strat}")
        
        # Save to cache
        os.makedirs(os.path.dirname(path_to_cache_file), exist_ok=True)
        json.dump({ 'uuid' : self.get_uuid(), 'pids' : indices.tolist() }, open(path_to_cache_file, 'w'))
        print("Successfully saved sampled pids to cache: ", path_to_cache_file)
        return pids

<<<<<<< HEAD
=======
    def _get_demographics_dict(self, pids: np.ndarray) -> Dict[str, Any]:
        '''Returns dict of demographics'''
        demographics = {
            'age': {
                'age_20': [],
                'age_40': [],
                'age_60': [],
                'age_80': [],
                'age_plus': []
            },
            'race': {
                'white': [],
                'pacific_islander': [],
                'black': [],
                'asian': [],
                'american_indian': [],
                'unknown': []
            },
            'sex': {
                'male': [],
                'female': []
            }
        }
        for pid in pids:
            if self.sampling_kwargs.demographic == 'age':
                end_age = self.femr_db[pid].events[-1].start
                start_age = self.femr_db[pid].events[0].start
                age = end_age - start_age
                if age <= datetime.timedelta(days=20*365):
                    demographics['age']['age_20'].append(pid)
                elif datetime.timedelta(days=20*365) < age <= datetime.timedelta(days=40*365):  
                    demographics['age']['age_40'].append(pid)
                elif datetime.timedelta(days=40*365) < age < datetime.timedelta(days=60*365):
                    demographics['age']['age_60'].append(pid)
                elif datetime.timedelta(days=60*365) < age < datetime.timedelta(days=80*365):
                    demographics['age']['age_80'].append(pid)
                elif datetime.timedelta(days=80*365) < age:
                    demographics['age']['age_plus'].append(pid)
            elif self.sampling_kwargs.demographic == 'race':
                race_codes = {'Race/5': 'white', 'Race/4': 'pacific_islander', 
                          'Race/3': 'black', 'Race/2': 'asian', 'Race/1': 'american_indian'}
                race = 'unknown'
                for e in self.femr_db[pid].events:
                    if e.code in race_codes:
                        demographics['race'][race_codes[e.code]].append(pid)
                        race = race_codes[e.code]
                        break
                if race == 'unknown':
                    demographics['race']['unknown'].append(pid)
            elif self.sampling_kwargs.demographic == 'sex':
                for e in self.femr_db[pid].events:
                    if e.code == 'Gender/M':
                        demographics['sex']['male'].append(pid)
                        break
                    elif e.code == 'Gender/F':
                        demographics['sex']['female'].append(pid)
                        break
        return demographics
        
    def _get_stratified_indices(self, demographics: Dict) ->  np.ndarray:
        '''Returns stratified patient_ids based on the selected demographic'''
        np.random.seed(self.seed)
        pids = []
        demographic = self.sampling_kwargs.demographic
        min_key = min(demographics[demographic], key=lambda k: len(demographics[demographic][k]))
        for val in demographics[demographic].values():
            sampled_pids = np.random.choice(val, len(demographics[demographic][min_key]), replace=False)
            pids.extend(sampled_pids)
        return np.array(pids)

>>>>>>> fc5e1c72
    def __len__(self):
        if self.split == 'train':
            return len(self.train_pids)
        elif self.split == 'val':
            return len(self.val_pids)
        elif self.split == 'test':
            return len(self.test_pids)
        else:
            raise ValueError(f"Invalid split: {self.split}")
    
    def __getitem__(self, idx: int) -> Tuple[int, List[str]]:
        '''Return all event codes for this patient at `idx` in `self.split`'''
        if self.split == 'train':
            pid = self.train_pids[idx]
        elif self.split == 'val':
            pid = self.val_pids[idx]
        elif self.split == 'test':
            pid = self.test_pids[idx]
        else:
            raise ValueError(f"Invalid split: {self.split}")
        # For negative `idx`, we need to unwrap `pid`
        if len(pid.shape) > 0:
            pid = pid[0]
        return (pid, [ e.code for e in self.femr_db[pid].events ])

    def get_uuid(self) -> str:
        """Returns unique UUID for this dataset version. Useful for caching files"""
        uuid = f'starr_omop_v9-{self.split}'
        if self.sampling_strat is not None:
            uuid += f'-{self.sampling_strat}'
            if self.sampling_strat == 'random':
                uuid += f'-{str(self.sampling_kwargs.percent)}'
            if self.sampling_strat == 'stratified':
                uuid += f'-{self.sampling_kwargs.demographic}'
        if self.is_debug:
            uuid += f'-is_debug'
        return uuid

    def get_path_to_cache_folder(self) -> str:
        """Returns path to cache folder for this dataset (e.g. storing things like sampling split, seq lengths, etc.)"""
        path_to_cache_dir: str = os.path.join(PATH_TO_DATASET_CACHE_DIR, self.get_uuid(), self.split)
        return path_to_cache_dir
        
    def get_seq_lengths(self, is_force_refresh: bool = False) -> List[int]:
        """Return a list of sequence lengths for all patients in dataset"""
        if self.split == 'train':
            pids = self.train_pids
        elif self.split == 'val':
            pids = self.val_pids
        elif self.split == 'test':
            pids = self.test_pids
        else:
            raise ValueError(f"Invalid split: {self.split}")

        # Check if cache exists (otherwise takes ~10 mins to iterate over 500k patients)
        path_to_cache_file: str = os.path.join(self.get_path_to_cache_folder(), 'seq_lengths.json')
        if not is_force_refresh:
            if os.path.exists(path_to_cache_file):
                print(f"Loading seq_lengths from `{path_to_cache_file}`")
                data = json.load(open(path_to_cache_file, 'r'))
                if data['uuid'] == self.get_uuid(): # confirm UUID matches
                    lengths: List[int] = data['lengths']
                    if len(lengths) == len(pids):
                        return lengths
                print(f"The seq_lengths in `{path_to_cache_file}` didn't match this dataset's `uuid` or exact `pids`, so recreating from scratch")
            else:
                print(f"No cache file found at `{path_to_cache_file}` for uuid={self.get_uuid()}`")

        # Calculate seq lengths
        lengths: List[int] = [ len(self.__getitem__(idx)[1]) for idx in tqdm(range(len(pids)), desc='get_seq_lengths()') ]
        os.makedirs(os.path.dirname(path_to_cache_file), exist_ok=True)
        json.dump({ 'uuid' : self.get_uuid(), 'lengths' : lengths }, open(path_to_cache_file, 'w'))
        return lengths

def torch_mask_tokens(tokenizer: FEMRTokenizer, inputs: Any, mlm_prob: float, special_tokens_mask: Optional[Any] = None) -> Tuple[Any, Any]:
    """
    Prepare masked tokens inputs/labels for masked language modeling: 80% MASK, 10% random, 10% original.
    
    Taken from: https://github.com/huggingface/transformers/blob/09f9f566de83eef1f13ee83b5a1bbeebde5c80c1/src/transformers/data/data_collator.py#L782
    """
    labels = inputs.clone()
    # We sample a few tokens in each sequence for MLM training (with probability `mlm_prob`)
    probability_matrix = torch.full(labels.shape, mlm_prob)
    if special_tokens_mask is None:
        special_tokens_mask = [
            tokenizer.get_special_tokens_mask(val, already_has_special_tokens=True) for val in labels.tolist()
        ]
        special_tokens_mask = torch.tensor(special_tokens_mask, dtype=torch.bool)
    else:
        special_tokens_mask = special_tokens_mask.bool()

    probability_matrix.masked_fill_(special_tokens_mask, value=0.0)
    masked_indices = torch.bernoulli(probability_matrix).bool()
    labels[~masked_indices] = -100  # We only compute loss on masked tokens

    # 80% of the time, we replace masked input tokens with tokenizer.mask_token ([MASK])
    indices_replaced = torch.bernoulli(torch.full(labels.shape, 0.8)).bool() & masked_indices
    inputs[indices_replaced] = tokenizer.convert_tokens_to_ids(tokenizer.mask_token)

    # 10% of the time, we replace masked input tokens with random word
    indices_random = torch.bernoulli(torch.full(labels.shape, 0.5)).bool() & masked_indices & ~indices_replaced
    random_words = torch.randint(len(tokenizer), labels.shape, dtype=torch.long)
    inputs[indices_random] = random_words[indices_random]

    # The rest of the time (10% of the time) we keep the masked input tokens unchanged
    return inputs, labels


class AllTokensDataset(Dataset):
    '''Dataset that merges all patients into one long sequence of tokens, with each patient sandwiched by a [BOS] and [EOS] token
    '''
    def __init__(self,
                 path_to_femr_extract: str, 
                 path_to_dataset_dir: str,
                 split: str = 'train',
                 sampling_strat: Optional[str] = None,
                 sampling_kwargs: Optional[Dict] = None,
                 is_debug: bool = False):
        assert os.path.exists(path_to_femr_extract), f"{path_to_femr_extract} is not a valid path"
        assert split in ['train', 'val', 'test'], f"{split} not in ['train', 'val', 'test']"
        self.path_to_femr_extract: str = path_to_femr_extract
        self.femr_db = femr.datasets.PatientDatabase(path_to_femr_extract)
        self.split: str = split
        self.sampling_strat: Optional[str] = sampling_strat
        self.sampling_kwargs: Optional[Dict] = sampling_kwargs
        self.is_debug: bool = is_debug
        
        # Pre-calculate canonical splits based on patient ids
        all_pids: np.ndarray = np.array([ pid for pid in self.femr_db ])
        hashed_pids: np.ndarray = np.array([ self.femr_db.compute_split(SPLIT_SEED, pid) for pid in all_pids ])
        self.train_pids: np.ndarray = all_pids[np.where(hashed_pids < SPLIT_TRAIN_CUTOFF)[0]]
        self.val_pids: np.ndarray = all_pids[np.where((SPLIT_TRAIN_CUTOFF <= hashed_pids) & (hashed_pids < SPLIT_VAL_CUTOFF))[0]]
        self.test_pids: np.ndarray = all_pids[np.where(hashed_pids >= SPLIT_VAL_CUTOFF)[0]]

        # Confirm disjoint train/val/test
        assert np.intersect1d(self.train_pids, self.val_pids).shape[0] == 0
        assert np.intersect1d(self.train_pids, self.test_pids).shape[0] == 0
        assert np.intersect1d(self.val_pids, self.test_pids).shape[0] == 0
        
        # If debug, then shrink to 1k patients
        if is_debug:
            self.train_pids = self.train_pids[:1000]
            self.val_pids = self.val_pids[:1000]
            self.test_pids = self.test_pids[:1000]
    
    def generate_dataset(self, tokenizer: FEMRTokenizer, n_tokens_per_file: int = 10_000_000):
        """Default to 10M tokens => 10 * 4 => 40MB files"""
        if self.split == 'train':
            pids = self.train_pids
        elif self.split == 'val':
            pids = self.val_pids
        elif self.split == 'test':
            pids = self.test_pids
        else:
            raise ValueError(f"Invalid split: {self.split}")
        
        import multiprocessing

        def encode_data(item):
            """ Function to encode data, to be executed by pool workers. """
            global tokenizer  # Assuming tokenizer is available globally or passed some other way
            return tokenizer.encode([e.code for e in item], truncate=False)

        def save_to_disk(data):
            """ Save data to disk as a numpy array. """
            np.save('result_data.npy', np.array(data, dtype=np.int32))

        def process_data(pids, chunk_size=10000):
            """ Process data using a pool of workers and save results periodically. """
            pool = multiprocessing.Pool(processes=multiprocessing.cpu_count())
            results = []
            
            for pid in pids:
                result = pool.apply_async(encode_data, (pid,))
                results.append(result.get())

                # Check if results should be flushed to disk
                if len(results) >= chunk_size:
                    save_to_disk(results)
                    results = []

            # Save any remaining results to disk
            if results:
                save_to_disk(results)

            pool.close()
            pool.join()

        if __name__ == "__main__":
            tokenizer = YourTokenizer()  # Define or import your tokenizer
            pids = [your_data]  # Replace with your actual data set
            process_data(pids)


        # Write chunks of np.ndarray's full of int32 (4 bytes) tokens to disk
        queue = []
        for pid in pids:
            tokens = tokenizer.encode([ e.code for e in self.femr_db[pid] ], truncate=False)
            queue.extend(tokens)
            if len(queue) > 10000:
                np.save(np.array(queue))
                queue = []
        

    def __len__(self):
        if self.split == 'train':
            return len(self.train_pids)
        elif self.split == 'val':
            return len(self.val_pids)
        elif self.split == 'test':
            return len(self.test_pids)
        else:
            raise ValueError(f"Invalid split: {self.split}")
    
    def __getitem__(self, idx: int) -> Tuple[int, List[str]]:
        '''Return all event codes for this patient at `idx` in `self.split`'''
        if self.split == 'train':
            pid = self.train_pids[idx]
        elif self.split == 'val':
            pid = self.val_pids[idx]
        elif self.split == 'test':
            pid = self.test_pids[idx]
        else:
            raise ValueError(f"Invalid split: {self.split}")
        # For negative `idx`, we need to unwrap `pid`
        if len(pid.shape) > 0:
            pid = pid[0]
        return (pid, [ e.code for e in self.femr_db[pid].events ])

    def get_uuid(self) -> str:
        """Returns unique UUID for this dataset version. Useful for caching files"""
        uuid = f'starr_omop_v9-{self.split}'
        if self.sampling_strat is not None:
            uuid += f'-{self.sampling_strat}'
        if self.is_debug:
            uuid += f'-is_debug'
        return uuid

    def get_path_to_cache_folder(self) -> str:
        """Returns path to cache folder for this dataset (e.g. storing things like sampling split, seq lengths, etc.)"""
        path_to_cache_dir: str = os.path.join(PATH_TO_DATASET_CACHE_DIR, self.get_uuid(), self.split)
        return path_to_cache_dir

    
def collate_femr_timelines(batch: List[Tuple[int, List[int]]], 
                             tokenizer: FEMRTokenizer, 
                             max_length: int,
                             is_truncation_random: bool = False,
                             is_mlm: bool = False,
                             mlm_prob: float = 0.15,
                             seed: int = 1) -> Dict[str, Any]:
    '''Collate function for FEMR timelines
        Truncate or pad to max length in batch.
    '''

    # Otherwise, truncate on right hand side of sequence
    tokens: Dict[str, Float[torch.Tensor, 'B max_length']] = tokenizer([ x[1] for x in batch ], 
                                                                        truncation=True, 
                                                                        padding=True, 
                                                                        max_length=max_length,
                                                                        is_truncation_random=is_truncation_random,
                                                                        seed=seed, 
                                                                        add_special_tokens=True,
                                                                        return_tensors='pt')
    
    # Set labels
    if is_mlm:
        # Masked LM
        tokens["input_ids"], tokens["labels"] = torch_mask_tokens(tokenizer, tokens["input_ids"], mlm_prob)
    else:
        # Causal LM
        tokens['labels'] = tokens['input_ids']

    return {
        'patient_ids' : [ x[0] for x in batch ],
        'tokens' : tokens,
    }


if __name__ == '__main__':
    path_to_femr_extract: str = '/share/pi/nigam/data/som-rit-phi-starr-prod.starr_omop_cdm5_deid_2023_08_13_extract_v9_lite'
    path_to_femr_extract = path_to_femr_extract.replace('/share/pi/nigam/data/', GPU_BASE_DIR)
    path_to_code_2_count: str = '/share/pi/nigam/mwornow/hf_ehr/cache/tokenizer_v9_lite/code_2_count.json'
    path_to_code_2_count = path_to_code_2_count.replace('/share/pi/nigam/mwornow/hf_ehr/cache/tokenizer_v9_lite/', GPU_BASE_DIR)
    
    # Tokenizer
    code_2_count: Dict[str, int] = json.load(open(path_to_code_2_count, 'r'))
    tokenizer = FEMRTokenizer(code_2_count)
    
    # Dataset
<<<<<<< HEAD
    train_dataset = FEMRDataset(path_to_femr_extract, split='train')
    val_dataset = FEMRDataset(path_to_femr_extract, split='val')
    test_dataset = FEMRDataset(path_to_femr_extract, split='test')

=======
    sampling_strat = 'stratified'
    sampling_kwargs = OmegaConf.create({ 'demographic': 'race' })
    train_dataset = FEMRDataset(path_to_femr_extract, split='train', sampling_strat=sampling_strat, sampling_kwargs=sampling_kwargs)
    val_dataset = FEMRDataset(path_to_femr_extract, split='val', sampling_strat=sampling_strat, sampling_kwargs=sampling_kwargs)
    test_dataset = FEMRDataset(path_to_femr_extract, split='test', sampling_strat=sampling_strat, sampling_kwargs=sampling_kwargs)
    
>>>>>>> fc5e1c72
    # Stats
    print('train', len(train_dataset))
    print('val', len(val_dataset))
    print('test', len(test_dataset))
    
    train_seq_lengths: List[int] = train_dataset.get_seq_lengths()
    val_seq_lengths: List[int] = val_dataset.get_seq_lengths()
    test_seq_lengths: List[int] = test_dataset.get_seq_lengths()
    assert len(train_seq_lengths) == len(train_dataset)
    assert len(val_seq_lengths) == len(val_dataset)
    assert len(test_seq_lengths) == len(test_dataset)

    # Sanity checking
    print(train_dataset)
    print(train_dataset[-1])
    print(tokenizer(train_dataset[-1:][1])['input_ids'])
    print(tokenizer.batch_decode(tokenizer(train_dataset[-1:][1])['input_ids']))
    assert tokenizer(train_dataset[-1:][1])['input_ids'] == [[109803, 8187, 8185, 93995, 91564, 95332, 154435, 155073, 91689, 8184, 155175, 49815, 167230]]
    
    long_seq = [x for i in range(10) for x in train_dataset[i][1] ]
    assert len(long_seq) == 2846
    print(tokenizer(long_seq, is_truncation_random=True, max_length=3, seed=1)['input_ids'])
    assert tokenizer(long_seq, is_truncation_random=True, max_length=3, seed=1)['input_ids'] == [[150436, 135719, 147624]]
    assert tokenizer(long_seq, is_truncation_random=True, max_length=3, seed=2)['input_ids'] == [[91787, 97637, 97429]]
    assert tokenizer(long_seq, is_truncation_random=True, max_length=3, seed=3)['input_ids'] == [[167230, 98027, 98027]]    <|MERGE_RESOLUTION|>--- conflicted
+++ resolved
@@ -195,8 +195,6 @@
         print("Successfully saved sampled pids to cache: ", path_to_cache_file)
         return pids
 
-<<<<<<< HEAD
-=======
     def _get_demographics_dict(self, pids: np.ndarray) -> Dict[str, Any]:
         '''Returns dict of demographics'''
         demographics = {
@@ -267,7 +265,6 @@
             pids.extend(sampled_pids)
         return np.array(pids)
 
->>>>>>> fc5e1c72
     def __len__(self):
         if self.split == 'train':
             return len(self.train_pids)
@@ -558,19 +555,16 @@
     tokenizer = FEMRTokenizer(code_2_count)
     
     # Dataset
-<<<<<<< HEAD
     train_dataset = FEMRDataset(path_to_femr_extract, split='train')
     val_dataset = FEMRDataset(path_to_femr_extract, split='val')
     test_dataset = FEMRDataset(path_to_femr_extract, split='test')
 
-=======
     sampling_strat = 'stratified'
     sampling_kwargs = OmegaConf.create({ 'demographic': 'race' })
     train_dataset = FEMRDataset(path_to_femr_extract, split='train', sampling_strat=sampling_strat, sampling_kwargs=sampling_kwargs)
     val_dataset = FEMRDataset(path_to_femr_extract, split='val', sampling_strat=sampling_strat, sampling_kwargs=sampling_kwargs)
     test_dataset = FEMRDataset(path_to_femr_extract, split='test', sampling_strat=sampling_strat, sampling_kwargs=sampling_kwargs)
     
->>>>>>> fc5e1c72
     # Stats
     print('train', len(train_dataset))
     print('val', len(val_dataset))
