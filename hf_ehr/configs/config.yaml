--- conflicted
+++ resolved
@@ -25,15 +25,9 @@
     # useful for resuming training after a crash
     most_recent_every_n_train_steps: 5_000
     # Save model every N global steps; persists permanently
-<<<<<<< HEAD
-    every_n_train_steps: 30_000
-    # Save model every N nonPAD training tokens seen; persists permanently
-    every_n_train_nonPAD_tokens: 100_000_000
-=======
     every_n_train_steps: 50_000
     # Save model every N nonPAD training tokens seen; persists permanently; defaults to 2 billion
     every_n_train_nonPAD_tokens: 2_000_000_000
->>>>>>> b77197a4
 
 data:
   # Sampling strategy for dataset: "random", "stratified", "skillit"
