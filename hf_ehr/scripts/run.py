import os
import shutil
import hydra
import wandb
import torch
import lightning.pytorch as pl
from lightning.pytorch.loggers import WandbLogger, TensorBoardLogger, MLFlowLogger
from lightning.pytorch.callbacks import EarlyStopping, ModelCheckpoint, Callback
from lightning.pytorch.utilities import rank_zero_only

from loguru import logger
from torch.utils.data import DataLoader
from typing import Any, Dict, List, Optional, Tuple, Callable
from omegaconf import DictConfig, OmegaConf

from transformers import  AutoTokenizer
from hf_ehr.data.datasets import FEMRDataset
from hf_ehr.data.tokenization import CookbookTokenizer, CLMBRTokenizer, DescTokenizer
from hf_ehr.models.bert import BERTLanguageModel
from hf_ehr.models.gpt import GPTLanguageModel
from hf_ehr.models.hyena import HyenaLanguageModel
from hf_ehr.models.mamba import MambaLanguageModel
from hf_ehr.models.t5 import T5LanguageModel
from hf_ehr.trainer.loaders import load_datasets, load_dataloaders
from hf_ehr.config import rewrite_paths_for_carina_from_config, PATH_TO_TOKENIZER_CLMBR_v8_CONFIG, PATH_TO_TOKENIZER_DESC_v8_CONFIG
from hf_ehr.logger.reloggers import WandbRelogger

class GradNormCallback(Callback):
    """
    Source: https://github.com/Lightning-AI/lightning/issues/1462
    """

    def gradient_norm(self, model):
        total_norm = 0.0
        for p in model.parameters():
            if p.grad is not None:
                param_norm = p.grad.detach().data.norm(2)
                total_norm += param_norm.item() ** 2
        total_norm = total_norm ** (1. / 2)
        return total_norm

    def on_before_optimizer_step(self, trainer, model, optimizer):
        model.log("optim/grad_norm_raw", self.gradient_norm(model))


class StartTrainingCheckpoint(ModelCheckpoint):
    def __init__(self, **kwargs):
        super().__init__(**kwargs)

    def on_train_start(self, trainer, pl_module):
        if rank_zero_only.rank != 0:
            return
        checkpoint_file = os.path.join(self.dirpath, f"{self.filename}.ckpt")
        if not os.path.exists(checkpoint_file):
            # Save a checkpoint at the beginning of training
            self._save_checkpoint(trainer, checkpoint_file)

class MetricBasedCheckpoint(pl.callbacks.Callback):
<<<<<<< HEAD
    def __init__(self, metric_name: str, is_valid_metric_func: Callable, dirpath: str, is_run_val: bool):
=======
    def __init__(self, metric_name: str, is_valid_metric_func: Callable, dirpath: str, is_run_val: bool = False):
>>>>>>> 60cd10ef
        """
            is_valid_metric_func: Callable
                Inputs: 
                    current metric value: Any
                    metric vale at last ckpt: Any
                Returns:
                    is_ckpt: boolean -- True if create ckpt at this step
                    val: Any -- cleaned version of current metric to associate with ckpt
        """
        super().__init__()
        self.metric_name: str = metric_name
        self.is_valid_metric_func: Callable = is_valid_metric_func
        self.dirpath: str = dirpath
        self.is_run_val = is_run_val
        self.last_ckpt_metric_value: Optional[Any] = None
<<<<<<< HEAD
        self.is_run_val: bool = is_run_val
=======
        self.is_validating = False
>>>>>>> 60cd10ef

    def on_train_batch_end(self, trainer, *args, **kwargs):
        if rank_zero_only.rank != 0:
            return
        
        metrics = trainer.callback_metrics
        metric_value = metrics.get(self.metric_name)
        
        if self.is_run_val:
            trainer.run_evaluation(test_mode=False)

        if metric_value is not None and not self.is_validating:
            is_ckpt, true_val, ckpt_val = self.is_valid_metric_func(metric_value, self.last_ckpt_metric_value)
            print(self.metric_name)
            print(f"Current Metric: {metric_value}, Interval: {true_val}, Checkpoint Value: {ckpt_val}")
            if is_ckpt:
                filepath = os.path.join(self.dirpath, f"{self.metric_name.replace('/', '-')}-true_val={true_val}-ckpt_val={ckpt_val}-persist.ckpt")
                trainer.save_checkpoint(filepath)
                logger.info(f"Checkpoint saved at {filepath} with {self.metric_name}={metric_value}")
                self.last_ckpt_metric_value = metric_value
                if self.is_run_val:
                    self.is_validating = True
                    trainer.should_trigger_validation = True  # External flag for validation
                    logger.info(f"Triggering validation at step {trainer.global_step}")

    def on_validation_end(self, trainer, pl_module):
        if self.is_validating:
            self.is_validating = False
            logger.info(f"Validation completed at step {trainer.global_step}")
            print(f"Validation completed at step {trainer.global_step}")
    
    @property
    def state_key(self) -> str:
        kwargs = { 
            'metric_name' : self.metric_name,
        }
        return f"{self.__class__.__qualname__}{repr(kwargs)}"

def train_flops_metric_func(val: int, last_val: Optional[int], config) -> Tuple[bool, int, int]:
    interval: int = int(config.callbacks.model_checkpointing.every_n_flops)
    current: int = int(val // interval)
    if last_val is None:
        return True, int(val), current * interval
    else:
        last: int = int(last_val // interval)
        return last < current, int(val), current * interval

def train_token_metric_func(val: int, last_val: Optional[int], config) -> Tuple[bool, int, int]:
    interval: int = int(config.callbacks.model_checkpointing.every_n_train_nonPAD_tokens)
    current: int = int(val // interval)
    if last_val is None:
        return True, int(val), current * interval
    else:
        last: int = int(last_val // interval)
        return last < current, int(val), current * interval

@hydra.main(version_base=None, config_path='../configs/', config_name="config")
def main(config: DictConfig) -> None:
    # Rewrite paths for /local-scratch on certain partitions
    config = rewrite_paths_for_carina_from_config(config)

    # Load config
    print(config)
    path_to_output_dir: str = config.main.path_to_output_dir
    is_wandb: bool = config.logging.wandb.is_wandb
    is_mlflow: bool = config.logging.mlflow.is_mlflow
    is_log_grad_norm: bool = config.logging.is_log_grad_norm
    model_name: str = config.model.name
    path_to_tokenizer_config: str = config.data.tokenizer.path_to_config
    tokenizer_metadata: Dict[str, Any] = getattr(config.data.tokenizer, 'metadata', {})
    seed: int = config.main.seed
    is_force_restart: bool = config.main.is_force_restart

    # Random seed
    pl.seed_everything(seed, workers=True)

    # Check if resuming from checkpoint
    is_resume_from_ckpt: bool = os.path.exists(os.path.join(path_to_output_dir, 'ckpts/last.ckpt'))
    path_to_resume_ckpt: Optional[str] = os.path.join(path_to_output_dir, 'ckpts/last.ckpt') if is_resume_from_ckpt else None
    if is_force_restart:
        print("====================================")
        print("====================================")
        print("!!!! Force restart !!!!")
        print(f"!!!! Deleting folder at `{path_to_output_dir}` !!!!")
        print("====================================")
        print("====================================")
        is_resume_from_ckpt = False
        path_to_resume_ckpt = None
        if os.path.exists(path_to_output_dir):
            shutil.rmtree(path_to_output_dir)

    # Paths
    path_to_log_dir: str = os.path.join(path_to_output_dir, 'logs/')
    path_to_ckpt_dir: str = os.path.join(path_to_output_dir, 'ckpts/')
    path_to_log_file: str = os.path.join(path_to_log_dir, 'info.log')
    path_to_artifacts_dir: str = os.path.join(path_to_log_dir, 'artifacts/')
    os.makedirs(path_to_output_dir, exist_ok=True)
    os.makedirs(path_to_log_dir, exist_ok=True)
    os.makedirs(path_to_ckpt_dir, exist_ok=True)
    os.makedirs(path_to_artifacts_dir, exist_ok=True)
    
    # Logging
    logger.add(path_to_log_file, enqueue=True, mode='a')
    logger.info(config)
    loggers: List = [ TensorBoardLogger(save_dir=path_to_log_dir) ]

    # IMPORTANT! Keep this key (i.e. a pointer to the `tokenizer` object) out of the config, otherwise stuff is slow / logging breaks
    if hasattr(config, 'tokenizer'):
        config.__delattr__('tokenizer')

    ## MLFlow
    if is_mlflow:
        if is_resume_from_ckpt:
            # Load existing mlflow run ID
            with open(os.path.join(path_to_log_dir, 'mlflow_run_id.txt'), 'r') as f:
                mlflow_run_id: str = f.read()
            logger.info(f"Found existing mlflow run: `{mlflow_run_id}`")
            loggers += [ 
                    MLFlowLogger(experiment_name='hf_ehr',
                                    run_id=mlflow_run_id,
                                    log_model='all',
                                    save_dir=f"{path_to_log_dir}",
                                    tracking_uri=f"file:{path_to_log_dir}") 
            ]
        else:
            loggers += [ 
                    MLFlowLogger(experiment_name='hf_ehr',
                                    run_name=config.logging.mlflow.name,
                                    log_model='all',
                                    save_dir=f"{path_to_log_dir}",
                                    tracking_uri=f"file:{path_to_log_dir}") 
            ]
            if rank_zero_only.rank == 0:
                # Save mlflow run ID
                mlflow_run_id: str = loggers[-1].run_id
                with open(os.path.join(path_to_log_dir, 'mlflow_run_id.txt'), 'w') as f:
                    f.write(mlflow_run_id)
        if rank_zero_only.rank == 0:
            if not is_resume_from_ckpt:
                mlflow_config = OmegaConf.to_container(config, resolve=True)
                mlflow_config.pop('config', None)
                loggers[-1].log_hyperparams(mlflow_config)

    ## Wandb
    # NOTE: There's a lot of `init()` calls below. Idk why they are all necessary, but they seem to be. Don't remove any!
    run = None
    if is_wandb:
        if is_resume_from_ckpt:
            # Load existing wandb run ID
            with open(os.path.join(path_to_log_dir, 'wandb_run_id.txt'), 'r') as f:
                wandb_run_id: str = f.read()
                
            logger.info(f"Found existing wandb run: `{wandb_run_id}`")

            if rank_zero_only.rank == 0:
                if config.logging.wandb.is_force_create_wandb_run_from_scratch:
                    logger.info(f"Creating new wandb run from scratch")
                    run = wandb.init(
                        entity='ehr-fm',
                        project='hf_ehr', 
                        dir=path_to_log_dir, 
                        name=config.logging.wandb.name,
                        resume='never',
                    )
                    wandb_run_id = run.id
                else:
                    logger.info(f"Restarting wandb run from prior run with id=`{wandb_run_id}`")
                    wandb_relogger = WandbRelogger('hf_ehr', 'ehr-fm')
                    run = wandb_relogger.relog_metrics(path_to_resume_ckpt, path_to_log_dir)
                    wandb_run_id = run.id
            
            loggers += [ 
                WandbLogger(project='hf_ehr',
                            log_model=False,
                            save_dir=path_to_log_dir,
                            resume='allow',
                            id=wandb_run_id)
            ]
        else:
            if rank_zero_only.rank == 0:
                run = wandb.init(
                    entity='ehr-fm',
                    project='hf_ehr', 
                    dir=path_to_log_dir, 
                    name=config.logging.wandb.name
                )
            loggers += [ 
                        WandbLogger(project='hf_ehr',
                                    log_model=False,
                                    save_dir=path_to_log_dir,
                                    name=config.logging.wandb.name)
            ]
            if rank_zero_only.rank == 0:
                # Save wandb run ID
                wandb_run_id: str = run.id
                with open(os.path.join(path_to_log_dir, 'wandb_run_id.txt'), 'w') as f:
                    f.write(wandb_run_id)
        if rank_zero_only.rank == 0:
            if not is_resume_from_ckpt:
                wandb_config = OmegaConf.to_container(config, resolve=True)
                run.config.update(wandb_config)
            run.define_metric('train/loss', summary='min')
            run.define_metric('val/loss', summary='min')

    logger.info("========================== Starting main ==========================")
    logger.info(f">>>> Resuming from CHECKPOINT | Loading from: `{path_to_resume_ckpt}` <<<<" if is_resume_from_ckpt else f">>>> Training from SCRATCH | Saving to: `{path_to_output_dir}` <<<<")

    # Tokenizer
    if config.data.tokenizer.name == 'DescTokenizer':
        # DescEmb
        logger.info(f"Loading DescTokenizer: `{PATH_TO_TOKENIZER_DESC_v8_CONFIG}` using base tokenizer `{config.data.tokenizer.desc_emb_tokenizer}`")
        tokenizer = DescTokenizer( PATH_TO_TOKENIZER_DESC_v8_CONFIG, metadata=tokenizer_metadata)
    elif config.data.tokenizer.name == 'CLMBRTokenizer':
        # CLMBR
        logger.info(f"Loading CLMBRTokenizer: `{PATH_TO_TOKENIZER_CLMBR_v8_CONFIG}`")
        tokenizer = CLMBRTokenizer( PATH_TO_TOKENIZER_CLMBR_v8_CONFIG )
    elif config.data.tokenizer.name == 'CookbookTokenizer':
        # Custom cookbook
        raise ValueError("CookbookTokenizer is not supported in this script yet.")
        logger.info(f"Loading CookbookTokenizer: `{path_to_tokenizer_config}`")
        tokenizer = CookbookTokenizer( path_to_tokenizer_config, metadata=tokenizer_metadata, )
    logger.info(f"Vocab size: all={tokenizer.vocab_size} | non_special_tokens={len(tokenizer.non_special_tokens)} | special_tokens={len(tokenizer.special_tokens)}")

    # Model
    logger.info(f"Loading model: `{model_name}`")
    if 'gpt2' in model_name:
        model = GPTLanguageModel(config, tokenizer.vocab_size, tokenizer.pad_token_id)
    elif 'bert' in model_name:
        model = BERTLanguageModel(config, tokenizer.vocab_size, tokenizer.pad_token_id)
    elif 'hyena' in model_name:
        model = HyenaLanguageModel(config, tokenizer.vocab_size, tokenizer.pad_token_id)
    elif 'mamba' in model_name:
        model = MambaLanguageModel(config, tokenizer.vocab_size, tokenizer.pad_token_id)
    elif 't5' in model_name:
        model = T5LanguageModel(config, tokenizer.vocab_size, tokenizer.pad_token_id)
    else:
        raise ValueError(f"Model `{config.model.name}` not supported.")

    logger.info(f"FLOPs per token of model = {model.flops_per_token}")
    logger.info(f"Parameter count of model = {model.get_param_count()}")
    
    # Datasets
    logger.info(f"Loading FEMR datasets...")
    datasets: Dict[str, FEMRDataset] = load_datasets(config)

    for key, val in datasets.items():
        logger.info(f"{key} dataset size: {len(val)}")
    
    # Dataloaders
    logger.info(f"Loading FEMR dataloaders...")
    dataloaders: Dict[str, DataLoader] = load_dataloaders(config, datasets, tokenizer)

    # Callbacks
    callbacks: List = []
    callbacks += [ 
        # Save top-K checkpoints based on `val/loss`; overwrites old models
        ModelCheckpoint(
            dirpath=path_to_ckpt_dir,
            filename='{epoch}-{step}-val_loss',
            save_top_k=config.callbacks.model_checkpointing.save_top_k,
            every_n_train_steps=config.callbacks.model_checkpointing.most_recent_every_n_train_steps,
            save_weights_only=False, # If False, then save optimizer + scheduler states as well
            monitor='val/loss',
            mode='min',
            verbose=True,
        ),
        # Save checkpoint at end of every epoch
        ModelCheckpoint(
            dirpath=path_to_ckpt_dir,
            filename='{epoch}-epoch-persist',
            save_top_k=-1,
            every_n_epochs=1,
            save_weights_only=False, # If False, then save optimizer + scheduler states as well
            verbose=True,
        ),
        # Save checkpoint every `every_n_train_steps` steps; persists all models
        ModelCheckpoint(
            dirpath=path_to_ckpt_dir,
            filename='{epoch}-{step}-persist',
            save_top_k=-1,
            every_n_train_steps=config.callbacks.model_checkpointing.every_n_train_steps,
            save_weights_only=False, # If False, then save optimizer + scheduler states as well
            verbose=True,
        ),
        # Save most recent `n = save_most_recent_k` checkpoints; overwrites old models
        ModelCheckpoint(
            dirpath=path_to_ckpt_dir,
            filename='{epoch}-{step}-recent',
            save_top_k=config.callbacks.model_checkpointing.save_most_recent_k,
            every_n_train_steps=config.callbacks.model_checkpointing.most_recent_every_n_train_steps,
            save_last=True, # When True, saves an exact copy of the checkpoint to a file last.ckpt whenever a checkpoint file gets saved.
            save_weights_only=False, # If False, then save optimizer + scheduler states as well
            monitor='step',
            mode='max',
            verbose=True,
        ),
        StartTrainingCheckpoint(
            dirpath=path_to_ckpt_dir,
            filename='first',
            save_top_k=1,
            verbose=True,
        )
    ]
    if getattr(config.callbacks.model_checkpointing, 'every_n_train_nonPAD_tokens', None) not in [None, "None"]:
        # Save checkpoint every `every_n_train_nonPAD_tokens` steps; persists all models
        print("Adding MetricBasedCheckpoint for non-PAD tokens...")
        callbacks += [ 
            MetricBasedCheckpoint(
                dirpath=path_to_ckpt_dir,
                metric_name="train/tokens/total_nonPAD",
                is_valid_metric_func=lambda x,y: train_token_metric_func(x, y, config),
<<<<<<< HEAD
                is_run_val=True,
=======
                is_run_val=True
>>>>>>> 60cd10ef
            ),
        ]
    if getattr(config.callbacks.model_checkpointing, 'every_n_flops', None) not in [None, "None"]:
        # Save checkpoint every `every_n_flops` FLOPs; persists all models
        callbacks += [ 
            MetricBasedCheckpoint(
                dirpath=path_to_ckpt_dir,
                metric_name="train/tokens/total_flops",
                is_valid_metric_func=lambda x,y: train_flops_metric_func(x, y, config),
<<<<<<< HEAD
                is_run_val=True,
=======
                is_run_val=True
>>>>>>> 60cd10ef
            ),
        ]
        
    if is_log_grad_norm:
        callbacks += [ GradNormCallback() ]
    
    # Copy artifacts into output directory for reproducibility
    shutil.copy(path_to_tokenizer_config, path_to_artifacts_dir) # save tokenizer code_2_detail
    with open(os.path.join(path_to_artifacts_dir, 'config.yaml'), 'w') as fd: # save config
        OmegaConf.save(config=config, f=fd)

    # Run validation if flagged
    def check_and_trigger_validation(trainer):
        if getattr(trainer, 'should_trigger_validation', False):
            model = trainer.model.module if hasattr(trainer.model, 'module') else trainer.model
            trainer.validate(model=model, ckpt_path=None, dataloaders=trainer.val_dataloaders)
            trainer.should_trigger_validation = False

    # Trainer
    trainer = pl.Trainer(
        # profiler='advanced',
        logger=loggers,
        callbacks=callbacks,
        accelerator='gpu',
        devices=config.trainer.devices,
        strategy=config.trainer.distributed_backend,
        limit_train_batches=config.trainer.limit_train_batches,
        limit_val_batches=config.trainer.limit_val_batches,
        log_every_n_steps=config.logging.log_every_n_steps,
        precision="bf16" if torch.cuda.is_bf16_supported() else 16,
        val_check_interval=config.trainer.val_check_interval, # check val set every 10% of training batches (useful for large training datasets, rather than wait for full epoch to finish)
        check_val_every_n_epoch=config.trainer.check_val_every_n_epoch, # log val PPL at end of every epoch
        max_epochs=config.trainer.max_epochs,
        min_epochs=config.trainer.min_epochs,
        accumulate_grad_batches=config.trainer.accumulate_grad_batches,
        gradient_clip_val=config.trainer.gradient_clip_value,
        gradient_clip_algorithm=config.trainer.gradient_clip_algorithm,
        use_distributed_sampler=False if getattr(config.data.dataloader, 'mode', 'batch') == 'approx' else True
    )

    try:
        trainer.fit(model, 
                    train_dataloaders=dataloaders['train'],
                    val_dataloaders=dataloaders['val'],
                    ckpt_path=path_to_resume_ckpt)

        # Check for external validation trigger
        check_and_trigger_validation(trainer)

    except Exception as e:
        print("Exception during trainer.fit:")
        print(e)
        raise

    # Run
    trainer.fit(model, 
                train_dataloaders=dataloaders['train'],
                val_dataloaders=dataloaders['val'],
                ckpt_path=path_to_resume_ckpt)
    if is_wandb:
        wandb.finish()


if __name__ == "__main__":
    main()<|MERGE_RESOLUTION|>--- conflicted
+++ resolved
@@ -56,11 +56,7 @@
             self._save_checkpoint(trainer, checkpoint_file)
 
 class MetricBasedCheckpoint(pl.callbacks.Callback):
-<<<<<<< HEAD
-    def __init__(self, metric_name: str, is_valid_metric_func: Callable, dirpath: str, is_run_val: bool):
-=======
     def __init__(self, metric_name: str, is_valid_metric_func: Callable, dirpath: str, is_run_val: bool = False):
->>>>>>> 60cd10ef
         """
             is_valid_metric_func: Callable
                 Inputs: 
@@ -76,11 +72,8 @@
         self.dirpath: str = dirpath
         self.is_run_val = is_run_val
         self.last_ckpt_metric_value: Optional[Any] = None
-<<<<<<< HEAD
         self.is_run_val: bool = is_run_val
-=======
-        self.is_validating = False
->>>>>>> 60cd10ef
+        self.is_validating = False # TODO
 
     def on_train_batch_end(self, trainer, *args, **kwargs):
         if rank_zero_only.rank != 0:
@@ -89,29 +82,42 @@
         metrics = trainer.callback_metrics
         metric_value = metrics.get(self.metric_name)
         
-        if self.is_run_val:
-            trainer.run_evaluation(test_mode=False)
-
-        if metric_value is not None and not self.is_validating:
+        if metric_value is not None:
             is_ckpt, true_val, ckpt_val = self.is_valid_metric_func(metric_value, self.last_ckpt_metric_value)
-            print(self.metric_name)
-            print(f"Current Metric: {metric_value}, Interval: {true_val}, Checkpoint Value: {ckpt_val}")
+            print(f"Metric: {self.metric_name} | Metric Value: {metric_value}, Interval: {true_val}, Checkpoint Value: {ckpt_val}")
             if is_ckpt:
                 filepath = os.path.join(self.dirpath, f"{self.metric_name.replace('/', '-')}-true_val={true_val}-ckpt_val={ckpt_val}-persist.ckpt")
                 trainer.save_checkpoint(filepath)
                 logger.info(f"Checkpoint saved at {filepath} with {self.metric_name}={metric_value}")
                 self.last_ckpt_metric_value = metric_value
                 if self.is_run_val:
-                    self.is_validating = True
-                    trainer.should_trigger_validation = True  # External flag for validation
-                    logger.info(f"Triggering validation at step {trainer.global_step}")
-
-    def on_validation_end(self, trainer, pl_module):
-        if self.is_validating:
-            self.is_validating = False
-            logger.info(f"Validation completed at step {trainer.global_step}")
-            print(f"Validation completed at step {trainer.global_step}")
-    
+                    logger.info(f"Triggering validation at step {trainer.global_step} due to metric {self.metric_name} with value ckpt_val={ckpt_val}")
+                    # Synchronize GPUs
+                    # torch.cuda.synchronize()
+                    # # Pausing other GPUs
+                    # current_device = torch.cuda.current_device()
+                    # for i in range(torch.cuda.device_count()):
+                    #     if i != current_device:
+                    #         torch.cuda.set_device(i)
+                    #         torch.cuda.synchronize()
+                    # # Run validation on the primary GPU
+                    # torch.cuda.set_device(current_device)
+                    # Run validation
+                    breakpoint()
+                    _first_loop_iter: Optional[bool] = trainer._logger_connector._first_loop_iter
+                    _results = trainer._logger_connector.trainer._results
+                    trainer.validate(model=trainer.model.module, ckpt_path=None, dataloaders=trainer.val_dataloaders)
+                    trainer._logger_connector._first_loop_iter = _first_loop_iter
+                    trainer._logger_connector.trainer._results = _results
+                    # # Resume other GPUs
+                    # for i in range(torch.cuda.device_count()):
+                    #     if i != current_device:
+                    #         torch.cuda.set_device(i)
+                    #         torch.cuda.synchronize()
+                    
+                    # # Set back to the original device
+                    # torch.cuda.set_device(current_device)
+
     @property
     def state_key(self) -> str:
         kwargs = { 
@@ -392,11 +398,7 @@
                 dirpath=path_to_ckpt_dir,
                 metric_name="train/tokens/total_nonPAD",
                 is_valid_metric_func=lambda x,y: train_token_metric_func(x, y, config),
-<<<<<<< HEAD
                 is_run_val=True,
-=======
-                is_run_val=True
->>>>>>> 60cd10ef
             ),
         ]
     if getattr(config.callbacks.model_checkpointing, 'every_n_flops', None) not in [None, "None"]:
@@ -406,11 +408,7 @@
                 dirpath=path_to_ckpt_dir,
                 metric_name="train/tokens/total_flops",
                 is_valid_metric_func=lambda x,y: train_flops_metric_func(x, y, config),
-<<<<<<< HEAD
                 is_run_val=True,
-=======
-                is_run_val=True
->>>>>>> 60cd10ef
             ),
         ]
         
@@ -421,13 +419,6 @@
     shutil.copy(path_to_tokenizer_config, path_to_artifacts_dir) # save tokenizer code_2_detail
     with open(os.path.join(path_to_artifacts_dir, 'config.yaml'), 'w') as fd: # save config
         OmegaConf.save(config=config, f=fd)
-
-    # Run validation if flagged
-    def check_and_trigger_validation(trainer):
-        if getattr(trainer, 'should_trigger_validation', False):
-            model = trainer.model.module if hasattr(trainer.model, 'module') else trainer.model
-            trainer.validate(model=model, ckpt_path=None, dataloaders=trainer.val_dataloaders)
-            trainer.should_trigger_validation = False
 
     # Trainer
     trainer = pl.Trainer(
@@ -451,25 +442,18 @@
         use_distributed_sampler=False if getattr(config.data.dataloader, 'mode', 'batch') == 'approx' else True
     )
 
+    # Run
     try:
         trainer.fit(model, 
                     train_dataloaders=dataloaders['train'],
                     val_dataloaders=dataloaders['val'],
                     ckpt_path=path_to_resume_ckpt)
-
-        # Check for external validation trigger
-        check_and_trigger_validation(trainer)
-
     except Exception as e:
         print("Exception during trainer.fit:")
         print(e)
-        raise
-
-    # Run
-    trainer.fit(model, 
-                train_dataloaders=dataloaders['train'],
-                val_dataloaders=dataloaders['val'],
-                ckpt_path=path_to_resume_ckpt)
+        import traceback
+        traceback.print_exc()
+        exit()
     if is_wandb:
         wandb.finish()
 
